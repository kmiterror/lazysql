--- conflicted
+++ resolved
@@ -1,19 +1,16 @@
 package components
 
 import (
-<<<<<<< HEAD
-	"github.com/jorgerojas26/lazysql/app"
-	"github.com/jorgerojas26/lazysql/commands"
-	"github.com/jorgerojas26/lazysql/models"
-=======
 	"os"
 	"os/exec"
 	"runtime"
->>>>>>> 220e237e
 
 	"github.com/gdamore/tcell/v2"
+	"github.com/rivo/tview"
+
 	"github.com/jorgerojas26/lazysql/models"
-	"github.com/rivo/tview"
+	"github.com/jorgerojas26/lazysql/app"
+	"github.com/jorgerojas26/lazysql/commands"
 )
 
 type SQLEditorState struct {
@@ -38,15 +35,10 @@
 		},
 	}
 	sqlEditor.SetInputCapture(func(event *tcell.EventKey) *tcell.EventKey {
-<<<<<<< HEAD
 		command := app.Keymaps.Group("editor").Resolve(event)
 
 		if command == commands.Execute {
 			sqlEditor.Publish("Query", sqlEditor.GetText())
-=======
-		if event.Rune() == 18 { // Ctrl + R
-			sqlEditor.Publish("Query", sqlEditor.TextArea.GetText())
->>>>>>> 220e237e
 			return nil
 		} else if command == commands.Quit {
 			sqlEditor.Publish("Escape", "")
